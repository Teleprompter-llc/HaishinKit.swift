--- conflicted
+++ resolved
@@ -7,15 +7,11 @@
     /// The time to wait for TCP/IP Handshake done.
     open var timeout: Int = NetSocket.defaultTimeout
     /// This instance connected to server(true) or not(false).
-<<<<<<< HEAD
     open internal(set) var connected: Bool = false {
         didSet {
             didSetConnected?(connected)
         }
     }
-=======
-    open var connected: Bool = false
->>>>>>> 3e2af19f
     public var windowSizeC: Int = NetSocket.defaultWindowSizeC
     open var qualityOfService: DispatchQoS = .default
     open var securityLevel: StreamSocketSecurityLevel = .none
@@ -44,11 +40,8 @@
     open var inputBuffer = Data()
 
     private var runloop: RunLoop?
-<<<<<<< HEAD
-=======
     private var timeoutHandler: (() -> Void)?
     private lazy var buffer = [UInt8](repeating: 0, count: windowSizeC)
->>>>>>> 3e2af19f
     private lazy var outputQueue = DispatchQueue(label: "com.haishinkit.HaishinKit.NetSocket.output", qos: qualityOfService)
 
     public func connect(withName: String, port: Int) {
