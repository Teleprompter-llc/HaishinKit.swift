--- conflicted
+++ resolved
@@ -358,18 +358,12 @@
             #else
             let isMultiCamSupported = true
             #endif
-            guard let device = error.device,
-                  let format = device.videoFormat(
-<<<<<<< HEAD
-                    width: sessionPreset.width ?? videoIO.codec.settings.videoSize.width,
-                    height: sessionPreset.height ?? videoIO.codec.settings.videoSize.height,
-=======
-                    width: sessionPreset.width ?? videoIO.codec.width,
-                    height: sessionPreset.height ?? videoIO.codec.height,
-                    frameRate: videoIO.frameRate,
->>>>>>> 53407602
-                    isMultiCamSupported: isMultiCamSupported
-                  ), device.activeFormat != format else {
+            guard let device = error.device, let format = device.videoFormat(
+                width: sessionPreset.width ?? videoIO.codec.settings.videoSize.width,
+                height: sessionPreset.height ?? videoIO.codec.settings.videoSize.height,
+                frameRate: videoIO.frameRate,
+                isMultiCamSupported: isMultiCamSupported
+            ), device.activeFormat != format else {
                 return
             }
             do {
