--- conflicted
+++ resolved
@@ -5,30 +5,9 @@
 import SwiftPMSupport
 #endif
 
-<<<<<<< HEAD
 #if canImport(UIKit)
 import UIKit
 #endif
-=======
-protocol IOMixerDelegate: AnyObject {
-    func mixer(_ mixer: IOMixer, track: UInt8, didInput audio: AVAudioBuffer, when: AVAudioTime)
-    func mixer(_ mixer: IOMixer, track: UInt8, didInput video: CMSampleBuffer)
-    func mixer(_ mixer: IOMixer, didOutput audio: AVAudioPCMBuffer, when: AVAudioTime)
-    func mixer(_ mixer: IOMixer, didOutput video: CMSampleBuffer)
-    func mixer(_ mixer: IOMixer, videoErrorOccurred error: IOVideoUnitError)
-    func mixer(_ mixer: IOMixer, audioErrorOccurred error: IOAudioUnitError)
-    #if os(iOS) || os(tvOS) || os(visionOS)
-    @available(tvOS 17.0, *)
-    func mixer(_ mixer: IOMixer, sessionWasInterrupted session: AVCaptureSession, reason: AVCaptureSession.InterruptionReason?)
-    @available(tvOS 17.0, *)
-    func mixer(_ mixer: IOMixer, sessionInterruptionEnded session: AVCaptureSession)
-    #endif
-    #if os(iOS) || os(tvOS)
-    @available(tvOS 17.0, *)
-    func mixer(_ mixer: IOMixer, mediaServicesWereReset error: AVError)
-    #endif
-}
->>>>>>> a1a2d9ba
 
 /// An object that mixies audio and video for streaming.
 public final actor IOMixer {
@@ -198,51 +177,10 @@
         videoIO.videoOrientation = videoOrientation
     }
 
-<<<<<<< HEAD
+
     /// Specifies the video mixier settings.
     public func setVideoMixerSettings(_ settings: IOVideoMixerSettings) {
         videoIO.mixerSettings = settings
-=======
-extension IOMixer: IOCaptureSessionDelegate {
-    // MARK: IOCaptureSessionDelegate
-    @available(tvOS 17.0, *)
-    func captureSession(_ capture: IOCaptureSession, sessionRuntimeError session: AVCaptureSession, error: AVError) {
-        #if os(iOS) || os(tvOS) || os(macOS)
-        switch error.code {
-        case .unsupportedDeviceActiveFormat:
-            guard let device = error.device, let format = device.videoFormat(
-                width: session.sessionPreset.width ?? Int32(videoIO.settings.videoSize.width),
-                height: session.sessionPreset.height ?? Int32(videoIO.settings.videoSize.height),
-                frameRate: videoIO.frameRate,
-                isMultiCamSupported: capture.isMultiCamSessionEnabled
-            ), device.activeFormat != format else {
-                return
-            }
-            do {
-                try device.lockForConfiguration()
-                device.activeFormat = format
-                if format.isFrameRateSupported(videoIO.frameRate) {
-                    device.activeVideoMinFrameDuration = CMTime(value: 100, timescale: CMTimeScale(100 * videoIO.frameRate))
-                    device.activeVideoMaxFrameDuration = CMTime(value: 100, timescale: CMTimeScale(100 * videoIO.frameRate))
-                }
-                device.unlockForConfiguration()
-                capture.startRunningIfNeeded()
-            } catch {
-                logger.warn(error)
-            }
-        default:
-            break
-        }
-        #endif
-        switch error.code {
-        #if os(iOS) || os(tvOS)
-        case .mediaServicesWereReset:
-            delegate?.mixer(self, mediaServicesWereReset: error)
-        #endif
-        default:
-            break
-        }
->>>>>>> a1a2d9ba
     }
 
     /// Specifies the frame rate of a device capture.
